import logging

log = logging.getLogger(__name__)

import sys

sys.path.insert(0, ".")

import os
from typing import Tuple

import numpy as np
import pandas as pd
import torch
from torch.utils.data import DataLoader

import antifold.esm
<<<<<<< HEAD
from antifold.esm_multichain_util_custom import (concatenate_coords_any,
                                                 concatenate_coords_HL,
                                                 load_complex_coords)
=======
from antifold.esm_multichain_util_custom import (
    concatenate_coords_any,
    concatenate_coords_HL,
    load_complex_coords,
)
>>>>>>> ef5de890
from antifold.esm_util_custom import CoordBatchConverter_mask


class InverseData(torch.utils.data.Dataset):
    """
    Prepare dataset for ESM-IF1, including span masking and adding gaussian noise, returning
        batches with coords, confidence, strs, tokens, padding_mask
    Returns: coords, confidence, seq, res_pos, loss_mask, targets
    """

    def __init__(
        self,
        verbose: int = 0,
        loss_mask_flag: bool = False,
        gaussian_noise_flag: bool = True,
        gaussian_scale_A: float = 0.1,
    ):
        # Variables
        self.loss_mask_flag = loss_mask_flag
        self.gaussian_noise_flag = gaussian_noise_flag
        self.gaussian_scale_A = gaussian_scale_A
        self.seq_pdb_fasta_mismatches = 0
        self.verbose = verbose

    def load_coords_HL(
        self, pdb_path: str, Hchain: str, Lchain: str
    ) -> Tuple[np.array, str, np.array]:
        """Read pdb file and extract coordinates of backbone (N, CA, C) atoms of given chains
        Args:
            file path: path to pdb file
            Hchain: heavy chain
            Lchain: light chain
        Returns:
            coords_concatenated: 3d backbone coordinates of extracted structure w/ padding - padded coords set to inf
            seq_concatenated: AA sequence w/ padding
            pos_concatenated: residue positions w/ padding
        """

        # coords, seq = esm.inverse_folding.util.load_coords(fpath=pdb_path, chain=chain)
        coords_dict, seq_dict, pos_dict, posinschain_dict = load_complex_coords(
            pdb_path, [Hchain, Lchain]
        )
        (
            coords_concatenated,
            seq_concatenated,
            pos_concatenated,
            posinschain_concatenated,
        ) = concatenate_coords_HL(
            coords_dict, seq_dict, pos_dict, posinschain_dict, heavy_chain_id=Hchain
        )

        # Limit to IMGT VH/VL regions (pos 1-128)

        return (
            coords_concatenated,
            seq_concatenated,
            pos_concatenated,
            posinschain_concatenated,
        )

    def load_coords_any(
        self,
        pdb_path: str,
        chains: list,
    ) -> Tuple[np.array, str, np.array]:
        """Read pdb file and extract coordinates of backbone (N, CA, C) atoms of given chains
        Args:
            file path: path to pdb file
            chains: List of chains ids to extract
        Returns:
            coords_concatenated: 3d backbone coordinates of extracted structure w/ padding - padded coords set to inf
            seq_concatenated: AA sequence w/ padding
            pos_concatenated: residue positions w/ padding
        """

        # Get all chains
        coords_dict, seq_dict, pos_dict, posinschain_dict = load_complex_coords(
            pdb_path,
            chains,
        )

        # Concatenate
        (
            coords_concatenated,
            seq_concatenated,
            pos_concatenated,
            posinschain_concatenated,
        ) = concatenate_coords_any(
            coords_dict,
            seq_dict,
            pos_dict,
            posinschain_dict,
            chains,
        )

        # Limit to IMGT VH/VL regions (pos 1-128)

        return (
            coords_concatenated,
            seq_concatenated,
            pos_concatenated,
            posinschain_concatenated,
        )

    def add_gaussian_noise(self, coords: np.array, scale=0.1):
        """Add Gaussian noise at scale 0.1A to each coordinate
        Args:
            coords: 3d backbone coordinates of full_structure (as formatted by load_coords, can be span-masked)
        Returns:
            coords with Gaussian noise added
        """
        return coords + np.random.normal(scale=scale, size=coords.shape)

    def populate(
        self,
        pdbs_csv_or_dataframe: 'str, "path or pd.DataFrame"',
        pdb_dir: str,
        verbose: int = 1,
    ):
        """
        Gets the actual PDB paths to be used for training and testing,
        will filter on the PDBs present in the paragraph CSV dict if set.

        Args:
            pdbs_csv_or_dataframe: path to csv file containing pdb, Hchain and Lchain
        """

        # Accept DataFrame or CSV path
        if isinstance(pdbs_csv_or_dataframe, pd.DataFrame):
            df = pdbs_csv_or_dataframe
            log.info(f"Reading in ({len(df)}) PDBs from DataFrame")
        else:
            if not os.path.exists(pdbs_csv_or_dataframe):
                log.error(
                    f"Unable to find pdbs_csv_or_dataframe {pdbs_csv_or_dataframe}"
                )
                sys.exit(1)

            df = pd.read_csv(pdbs_csv_or_dataframe)
            log.info(f"Populating {len(df)} PDBs from {pdbs_csv_or_dataframe}")

        if not len(df) >= 1:
            log.error(f"CSV file {pdbs_csv_or_dataframe} must contain at least 1 PDB")
            sys.exit(1)

        if not df.columns.isin(["pdb", "Hchain", "Lchain"]).sum() >= 3:
            log.error(
                f"CSV file requires columns 'pdb, Hchain, Lchain': found {df.columns}"
            )
            sys.exit(1)

        # Create list of PDB paths and check that they exist
        pdb_path_list = []
        for _pdb in df["pdb"]:
            pdb_path = f"{pdb_dir}/{_pdb}.pdb"
            pdb_path_list.append(pdb_path)

            if not os.path.exists(pdb_path):
                raise Exception(f"Unable to find PDB file: {pdb_path}")

        # PDB paths
        self.pdb_paths = pdb_path_list

        # PDB info dict
        df.index = pdb_path_list
        df["pdb_path"] = pdb_path_list
        pdb_info_dict = df.to_dict("index")
        self.pdb_info_dict = pdb_info_dict

    def __getitem__(self, idx: int):
        """
        Format data to pass to PyTorch DataLoader (with collate_fn = util.CoordBatchConverter)
        """

        # obtain pdb_info for entry with index idx - pdb_info contains the pdb_path (generated in populate)
        pdb_path = self.pdb_paths[idx]
        pdb_info = self.pdb_info_dict[pdb_path]
        _pdb = pdb_info["pdb"] + "_" + pdb_info["Hchain"] + pdb_info["Lchain"]

        if "Agchain" in pdb_info:
            chains = []
            for c in [pdb_info["Hchain"], pdb_info["Lchain"], pdb_info["Agchain"]]:
                if c:
                    chains.append(c)
            print(f"WARNING EXPERIMENTAL: Loading custom chains {chains}")

            coords, seq_pdb, pos_pdb, pos_pdb_arr_str = self.load_coords_any(
                pdb_path, chains
            )
        else:
            coords, seq_pdb, pos_pdb, pos_pdb_arr_str = self.load_coords_HL(
                pdb_path, pdb_info["Hchain"], pdb_info["Lchain"]
            )

        '''
        if self.verbose >= 2:
            print(
                f"""
            Loaded coords for {_pdb}, shape {coords.shape}
            seq_pdb len {len(seq_pdb)},
            pos_pdb {pos_pdb.shape},
            pos_pdb_arr_str {pos_pdb_arr_str.shape}
            from {pdb_path} (Hchain {pdb_info['Hchain']}, Lchain {pdb_info['Lchain']})
            """
            )
        '''

        # Not used, included for legacy reasons
        targets = np.full(len(pos_pdb_arr_str), np.nan)

        # Add (0.1 Å) gaussian noise to Ca, C, N co-ordinates
        if self.gaussian_noise_flag:
            coords = self.add_gaussian_noise(coords=coords, scale=self.gaussian_scale_A)

        # Initialize empty loss_mask
        loss_mask = np.full(len(coords), fill_value=False)

        # reset padding coords between H and L to np.nan (instead of np.inf, which was set so as not to interfere with masking)
        coords[pos_pdb_arr_str == "nan"] = np.nan

        # confidence currently not taken - update
        confidence = None

        # check masking done correctly - no masking in linker region (between heavy and light chains)
        assert loss_mask[np.where(pos_pdb_arr_str == "nan")].sum() == 0

        return coords, confidence, seq_pdb, pos_pdb, pos_pdb_arr_str, loss_mask, targets

    def __len__(self):
        """Get number of entries in dataset"""
        return len(self.pdb_info_dict)<|MERGE_RESOLUTION|>--- conflicted
+++ resolved
@@ -15,17 +15,11 @@
 from torch.utils.data import DataLoader
 
 import antifold.esm
-<<<<<<< HEAD
-from antifold.esm_multichain_util_custom import (concatenate_coords_any,
-                                                 concatenate_coords_HL,
-                                                 load_complex_coords)
-=======
 from antifold.esm_multichain_util_custom import (
     concatenate_coords_any,
     concatenate_coords_HL,
     load_complex_coords,
 )
->>>>>>> ef5de890
 from antifold.esm_util_custom import CoordBatchConverter_mask
 
 
